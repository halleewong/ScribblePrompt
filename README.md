# ScribblePrompt

### [Project Page](https://scribbleprompt.csail.mit.edu) | [Paper](https://arxiv.org/abs/2312.07381) | [Demo](https://huggingface.co/spaces/halleewong/ScribblePrompt) | [Video](https://youtu.be/L8CiAoHzPUE)

Official implementation of "ScribblePrompt: Fast and Flexible Interactive Segmentation for any Medical Image" 

[Hallee E. Wong](https://halleewong.github.io/), [Marianne Rakic](https://mariannerakic.github.io/), [John Guttag](https://people.csail.mit.edu/guttag/), [Adrian V. Dalca](http://www.mit.edu/~adalca/)

## Updates

🚨 **This repo is under construction!** 🚨 Please check back for updates
<<<<<<< HEAD
=======

>>>>>>> 1b673494

## Overview

**ScribblePrompt** is an interactive segmentation tool that enables users to segment *unseen* structures in medical images using clicks, bounding boxes *and scribbles*.

## Try ScribblePrompt

* Online Gradio Demo: https://huggingface.co/spaces/halleewong/ScribblePrompt

## Models

<<<<<<< HEAD
We provide [checkpoints](https://www.dropbox.com/scl/fo/zl12obhnsqc2mq7ulviq9/h?rlkey=suaj632fd9aqd6c2gtajz1ywc&dl=0) for two versions of ScribblePrompt: 
=======
We provide two versions of ScribblePrompt: 
>>>>>>> 1b673494

* **ScribblePrompt-UNet** with an efficient fully-convolutional architecture  

* **ScribblePrompt-SAM** based on the [Segment Anything Model](https://github.com/facebookresearch/segment-anything)

Both models have been trained with iterative **click, bounding box and scribble interactions** on a diverse collection of 65 medical imaging datasets with both real and synthetic labels. 

## Installation

You can install `scribbleprompt` in two ways:

* **With pip**:

```
pip install git+https://github.com/halleewong/ScribblePrompt.git
```

* **Manually**: cloning it and installing dependencies
```
git clone https://github.com/halleewong/ScribblePrompt
python -m pip install -r ./ScribblePrompt/requirements.txt
export PYTHONPATH="$PYTHONPATH:$(realpath ./ScribblePrompt)"
```

## Getting Started

First, download the model [checkpoints](https://www.dropbox.com/scl/fo/zl12obhnsqc2mq7ulviq9/h?rlkey=suaj632fd9aqd6c2gtajz1ywc&dl=0) to `./checkpoints`.

To instantiate ScribblePrompt-UNet and make a prediction:
```
from scribbleprompt import ScribblePromptUNet

sp_unet = ScribblePromptUNet()

mask = sp_unet.predict(
    image,        # (B, 1, H, W) 
    point_coords, # (B, n, 2)
    point_labels, # (B, n)
    scribbles,    # (B, 2, H, W)
    box,          # (B, n, 4)
    mask_input,   # (B, 1, H, W)
) # -> (B, 1, H, W) 
```

<<<<<<< HEAD
To instantiate ScribblePrompt-SAM and make a prediction:
```
from scribbleprompt import ScribblePromptSAM

sp_sam = ScribblePromptSAM()

mask, img_features, low_res_logits = sp_sam.predict(
    image,        # (B, 1, H, W) 
    point_coords, # (B, n, 2)
    point_labels, # (B, n)
    scribbles,    # (B, 2, H, W)
    box,          # (B, n, 4)
    mask_input,   # (B, 1, 256, 256)
) # -> (B, 1, H, W), (B, 16, 256, 256), (B, 1, 256, 256)

```
`image` should have spatial dimensions $(H,W) = (128,128)$ and pixel values min-max normalized to the $[0,1]$ range. 

For ScribblePrompt-UNet, `mask_input` should be the logits from the previous prediction. For ScribblePrompt-SAM, `mask_input` should be `low_res_logits` from the previous prediction. 

## To Do

- [x] Release Gradio demo 
- [x] Release model code and weights
=======
## To Do

- [x] Release Gradio demo 
- [ ] Release model code and weights
>>>>>>> 1b673494
- [ ] Release jupyter notebook tutorial
- [ ] Release scribble simulation code
- [ ] Release segmentation labels collected using ScribblePrompt

## Acknowledgements

Code for ScribblePrompt SAM builds on [Segment Anything](https://github.com/facebookresearch/segment-anything) 

<<<<<<< HEAD
## Reference
=======
## Citation
>>>>>>> 1b673494

If you find our work or any of our materials useful, please cite our paper:
```
@article{wong2023scribbleprompt,
  title={ScribblePrompt: Fast and Flexible Interactive Segmentation for Any Medical Image},
  author={Hallee E. Wong and Marianne Rakic and John Guttag and Adrian V. Dalca},
  journal={arXiv:2312.07381},
  year={2023},
}
```

## License

This project is released under the [Apache 2.0 License](https://github.com/halleewong/ScribblePrompt/blob/main/LICENSE) 



<|MERGE_RESOLUTION|>--- conflicted
+++ resolved
@@ -9,10 +9,6 @@
 ## Updates
 
 🚨 **This repo is under construction!** 🚨 Please check back for updates
-<<<<<<< HEAD
-=======
-
->>>>>>> 1b673494
 
 ## Overview
 
@@ -24,11 +20,7 @@
 
 ## Models
 
-<<<<<<< HEAD
 We provide [checkpoints](https://www.dropbox.com/scl/fo/zl12obhnsqc2mq7ulviq9/h?rlkey=suaj632fd9aqd6c2gtajz1ywc&dl=0) for two versions of ScribblePrompt: 
-=======
-We provide two versions of ScribblePrompt: 
->>>>>>> 1b673494
 
 * **ScribblePrompt-UNet** with an efficient fully-convolutional architecture  
 
@@ -73,7 +65,6 @@
 ) # -> (B, 1, H, W) 
 ```
 
-<<<<<<< HEAD
 To instantiate ScribblePrompt-SAM and make a prediction:
 ```
 from scribbleprompt import ScribblePromptSAM
@@ -98,12 +89,6 @@
 
 - [x] Release Gradio demo 
 - [x] Release model code and weights
-=======
-## To Do
-
-- [x] Release Gradio demo 
-- [ ] Release model code and weights
->>>>>>> 1b673494
 - [ ] Release jupyter notebook tutorial
 - [ ] Release scribble simulation code
 - [ ] Release segmentation labels collected using ScribblePrompt
@@ -112,11 +97,7 @@
 
 Code for ScribblePrompt SAM builds on [Segment Anything](https://github.com/facebookresearch/segment-anything) 
 
-<<<<<<< HEAD
-## Reference
-=======
 ## Citation
->>>>>>> 1b673494
 
 If you find our work or any of our materials useful, please cite our paper:
 ```
